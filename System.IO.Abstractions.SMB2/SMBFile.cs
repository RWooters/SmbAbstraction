--- conflicted
+++ resolved
@@ -219,14 +219,8 @@
                 return;
             }
 
-<<<<<<< HEAD
             var hostEntry = Dns.GetHostEntry(path.HostName());
-            ipAddress = hostEntry.AddressList.First(a => a.AddressFamily == Net.Sockets.AddressFamily.InterNetwork);
-=======
-            Uri uri = new Uri(path);
-            var hostEntry = Dns.GetHostEntry(uri.Host);
             var ipAddress = hostEntry.AddressList.First(a => a.AddressFamily == Net.Sockets.AddressFamily.InterNetwork);
->>>>>>> 67a0f731
 
             NTStatus status = NTStatus.STATUS_SUCCESS;
 
@@ -259,14 +253,8 @@
                 return base.Exists(path);
             }
 
-<<<<<<< HEAD
             var hostEntry = Dns.GetHostEntry(path.HostName());
-            ipAddress = hostEntry.AddressList.First(a => a.AddressFamily == Net.Sockets.AddressFamily.InterNetwork);
-=======
-            Uri uri = new Uri(path);
-            var hostEntry = Dns.GetHostEntry(uri.Host);
             var ipAddress = hostEntry.AddressList.First(a => a.AddressFamily == Net.Sockets.AddressFamily.InterNetwork);
->>>>>>> 67a0f731
 
             NTStatus status = NTStatus.STATUS_SUCCESS;
 
@@ -452,8 +440,7 @@
 
         private Stream Open(string path, FileMode mode, FileAccess access, FileShare share, FileOptions fileOptions, ISMBCredential credential)
         {
-            Uri uri = new Uri(path);
-            var hostEntry = Dns.GetHostEntry(uri.Host);
+            var hostEntry = Dns.GetHostEntry(path.HostName());
             var ipAddress = hostEntry.AddressList.First(a => a.AddressFamily == Net.Sockets.AddressFamily.InterNetwork);
 
             NTStatus status = NTStatus.STATUS_SUCCESS;
