--- conflicted
+++ resolved
@@ -26,100 +26,20 @@
             transport = SMBTransportType.DirectTCPTransport;
         }
 
-<<<<<<< HEAD
-        public IDirectoryInfo GetDirectoryInfo(string path, ISMBCredential credential = null)
-        {
-            if(path.IsValidSharePath())
-            {
-                return null;
+        public override IDirectoryInfo CreateDirectory(string path)
+        {
+            return CreateDirectory(path, null);
+        }
+
+        private IDirectoryInfo CreateDirectory(string path, ISMBCredential credential)
+        {
+            if (!path.IsSmbPath())
+            {
+                return base.CreateDirectory(path);
             }
 
             var hostEntry = Dns.GetHostEntry(path.HostName());
-            ipAddress = hostEntry.AddressList.First(a => a.AddressFamily == Net.Sockets.AddressFamily.InterNetwork);
-
-            NTStatus status = NTStatus.STATUS_SUCCESS;
-
-            if (credential == null)
-            {
-                credential = _credentialProvider.GetSMBCredential(path);
-            }
-
-            if (credential == null)
-            {
-                throw new Exception($"Unable to find credential for path: {path}");
-            }
-
-            using var connection = SMBConnection.CreateSMBConnection(_smbClientFactory, ipAddress, transport, credential);
-
-            var shareName = path.ShareName();
-            var newPath = path.RelativeSharePath();
-
-            ISMBFileStore fileStore = connection.SMBClient.TreeConnect(shareName, out status);
-
-            status = fileStore.CreateFile(out object handle, out FileStatus fileStatus, newPath, AccessMask.GENERIC_READ, 0, ShareAccess.Read,
-                    CreateDisposition.FILE_OPEN, CreateOptions.FILE_DIRECTORY_FILE, null);
-            if (status != NTStatus.STATUS_SUCCESS)
-            {
-                return null;
-            }
-
-            SMBDirectoryInfo directoryInfo = new SMBDirectoryInfo(path, this);
-
-            status = fileStore.GetFileInformation(out FileInformation fileInfo, handle, FileInformationClass.FileBasicInformation); // If you call this with any other FileInformationClass value
-                                                                                                                                    // it doesn't work for some reason
-            if(status != NTStatus.STATUS_SUCCESS)
-            {
-                return null;
-            }
-
-            FileBasicInformation fileDirectoryInformation = (FileBasicInformation)fileInfo;
-            if (fileDirectoryInformation.CreationTime.Time.HasValue)
-            {
-                directoryInfo.CreationTime =  fileDirectoryInformation.CreationTime.Time.Value;
-                directoryInfo.CreationTimeUtc = directoryInfo.CreationTime.ToUniversalTime();
-            }
-            directoryInfo.FileSystem = _fileSystem;
-            if (fileDirectoryInformation.LastAccessTime.Time.HasValue)
-            {
-                directoryInfo.LastAccessTime = fileDirectoryInformation.LastAccessTime.Time.Value;
-                directoryInfo.LastAccessTimeUtc = directoryInfo.LastAccessTime.ToUniversalTime();
-            }
-            if (fileDirectoryInformation.LastWriteTime.Time.HasValue)
-            {
-                directoryInfo.LastWriteTime = fileDirectoryInformation.LastWriteTime.Time.Value;
-                directoryInfo.LastWriteTimeUtc = directoryInfo.LastWriteTime.ToUniversalTime();
-            }
-            directoryInfo.Parent = GetParent(path, credential);
-            var pathRoot = Path.GetPathRoot(path);
-            if (pathRoot != string.Empty)
-            {
-                directoryInfo.Root = GetDirectoryInfo(pathRoot, credential);
-            }
-            return directoryInfo;
-        }
-
-=======
->>>>>>> 67a0f731
-        public override IDirectoryInfo CreateDirectory(string path)
-        {
-            return CreateDirectory(path, null);
-        }
-
-        private IDirectoryInfo CreateDirectory(string path, ISMBCredential credential)
-        {
-            if (!path.IsSmbPath())
-            {
-                return base.CreateDirectory(path);
-            }
-
-<<<<<<< HEAD
-            var hostEntry = Dns.GetHostEntry(path.HostName());
-            ipAddress = hostEntry.AddressList.First(a => a.AddressFamily == Net.Sockets.AddressFamily.InterNetwork);
-=======
-            Uri uri = new Uri(path);
-            var hostEntry = Dns.GetHostEntry(uri.Host);
             var ipAddress = hostEntry.AddressList.First(a => a.AddressFamily == Net.Sockets.AddressFamily.InterNetwork);
->>>>>>> 67a0f731
 
             NTStatus status = NTStatus.STATUS_SUCCESS;
 
@@ -163,14 +83,8 @@
                 base.Delete(path);
             }
 
-<<<<<<< HEAD
             var hostEntry = Dns.GetHostEntry(path.HostName());
-            ipAddress = hostEntry.AddressList.First(a => a.AddressFamily == Net.Sockets.AddressFamily.InterNetwork);
-=======
-            Uri uri = new Uri(path);
-            var hostEntry = Dns.GetHostEntry(uri.Host);
             var ipAddress = hostEntry.AddressList.First(a => a.AddressFamily == Net.Sockets.AddressFamily.InterNetwork);
->>>>>>> 67a0f731
 
             NTStatus status = NTStatus.STATUS_SUCCESS;
 
@@ -549,14 +463,8 @@
                 return base.Exists(path);
             }
 
-<<<<<<< HEAD
             var hostEntry = Dns.GetHostEntry(path.HostName());
-            ipAddress = hostEntry.AddressList.First(a => a.AddressFamily == Net.Sockets.AddressFamily.InterNetwork);
-=======
-            Uri uri = new Uri(path);
-            var hostEntry = Dns.GetHostEntry(uri.Host);
             var ipAddress = hostEntry.AddressList.First(a => a.AddressFamily == Net.Sockets.AddressFamily.InterNetwork);
->>>>>>> 67a0f731
 
             NTStatus status = NTStatus.STATUS_SUCCESS;
 
